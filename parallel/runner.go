--- conflicted
+++ resolved
@@ -4,7 +4,10 @@
 	"errors"
 	"sync"
 	"sync/atomic"
+	"time"
 )
+
+const waitForTasksTime = 10 * time.Second
 
 type Runner interface {
 	AddTask(TaskFunc) (int, error)
@@ -13,10 +16,12 @@
 	Done()
 	Cancel()
 	Errors() map[int]error
+	ActiveThreads() uint32
 	OpenThreads() int
 	IsStarted() bool
 	SetMaxParallel(int)
-	GetFinishNotification() chan bool
+	GetFinishedNotification() chan bool
+	SetFinishedNotification(bool)
 }
 
 type TaskFunc func(int) error
@@ -57,11 +62,13 @@
 	// The number of tasks in the queue.
 	totalTasksInQueue uint32
 	// Indicate that the runner has finished.
-	finishNotifier chan bool
+	finishedNotifier chan bool
 	// Indicates that the finish channel is closed.
-	isFinishedNotifierClosed bool
-	// A lock for finishNotifier check.
+	finishedNotifierChannelClosed bool
+	// A lock for the finishedNotifier check.v
 	finishedNotifierLock sync.Mutex
+	// A flag that enables the finishedNotifier operation.
+	finishedNotificationEnabled bool
 	// A map of errors keyed by threadId.
 	errors map[int]error
 	// A lock on the errors map.
@@ -81,11 +88,11 @@
 		capacity = 1
 	}
 	r := &runner{
-		finishNotifier: make(chan bool, 1),
-		maxParallel:    consumers,
-		failFast:       failFast,
-		cancel:         make(chan struct{}),
-		tasks:          make(chan *task, capacity),
+		finishedNotifier: make(chan bool, 1),
+		maxParallel:      consumers,
+		failFast:         failFast,
+		cancel:           make(chan struct{}),
+		tasks:            make(chan *task, capacity),
 	}
 	r.errors = make(map[int]error)
 	return r
@@ -129,6 +136,14 @@
 // If a task returns an error and failFast is on all goroutines will stop and the runner will be notified.
 // Notice: Run() is a blocking operation.
 func (r *runner) Run() {
+	// This go routine awaits for an execution of a task. The runner will finish its run if no tasks were executed for waitForTasksTime.
+	go func() {
+		time.Sleep(waitForTasksTime)
+		if !r.started {
+			r.closeFinishedNotifier()
+		}
+	}()
+
 	for i := 0; i < r.maxParallel; i++ {
 		r.addThread()
 	}
@@ -140,8 +155,10 @@
 	close(r.tasks)
 }
 
-func (r *runner) GetFinishNotification() chan bool {
-	return r.finishNotifier
+// GetFinishedNotification returns the finishedNotifier channel, which notifies when the runner is done.
+// In order to use the finishedNotifier channel, it must be set with finishedNotificationEnabled variable.
+func (r *runner) GetFinishedNotification() chan bool {
+	return r.finishedNotifier
 }
 
 // IsStarted is true when a task was executed, false otherwise.
@@ -173,13 +190,14 @@
 	return r.openThreads
 }
 
-<<<<<<< HEAD
 func (r *runner) ActiveThreads() uint32 {
 	return r.activeThreads
 }
 
-=======
->>>>>>> 12f55198
+func (r *runner) SetFinishedNotification(toEnable bool) {
+	r.finishedNotificationEnabled = toEnable
+}
+
 func (r *runner) SetMaxParallel(newVal int) {
 	if newVal < 1 {
 		newVal = 1
@@ -217,14 +235,14 @@
 			atomic.AddUint32(&r.activeThreads, ^uint32(0))
 			// Decrease the total of in progress tasks.
 			atomic.AddUint32(&r.totalTasksInQueue, ^uint32(0))
-			r.finishedNotifierLock.Lock()
-			// Notify that the runner has finished its job.
-			if !r.isFinishedNotifierClosed && r.activeThreads == 0 && r.totalTasksInQueue == 0 {
-				r.finishNotifier <- true
-				r.isFinishedNotifierClosed = true
-				close(r.finishNotifier)
+			if r.finishedNotificationEnabled {
+				r.finishedNotifierLock.Lock()
+				// Notify that the runner has finished its job.
+				if !r.finishedNotifierChannelClosed && r.activeThreads == 0 && r.totalTasksInQueue == 0 {
+					r.closeFinishedNotifier()
+				}
+				r.finishedNotifierLock.Unlock()
 			}
-			r.finishedNotifierLock.Unlock()
 
 			if e != nil {
 				if t.onError != nil {
@@ -252,4 +270,12 @@
 			r.openThreadsLock.Unlock()
 		}
 	}(int(nextThreadId))
+}
+
+func (r *runner) closeFinishedNotifier() {
+	if !r.finishedNotifierChannelClosed {
+		r.finishedNotifier <- true
+		r.finishedNotifierChannelClosed = true
+		close(r.finishedNotifier)
+	}
 }